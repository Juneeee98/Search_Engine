import lucene
import time
import math
<<<<<<< HEAD
from collections import defaultdict
=======
>>>>>>> 5730a836
from org.apache.lucene.store import FSDirectory
from org.apache.lucene.index import DirectoryReader, Term
from org.apache.lucene.analysis.standard import StandardAnalyzer
from org.apache.lucene.queryparser.classic import QueryParser
from org.apache.lucene.search import TermQuery, IndexSearcher, BooleanQuery, BooleanClause
from org.apache.lucene.document import DoublePoint
from java.nio.file import Paths

# Initialize the Lucene JVM
lucene.initVM(vmargs=['-Djava.awt.headless=true'])

def calculate_distance(lat1, lon1, lat2, lon2):
<<<<<<< HEAD
    """
    Calculates the Haversine distance between two latitude/longitude points.
    """
    R = 6371  # Earth radius in kilometers
    lat1_rad, lon1_rad = math.radians(lat1), math.radians(lon1)
    lat2_rad, lon2_rad = math.radians(lat2), math.radians(lon2)

    dlat = lat2_rad - lat1_rad
    dlon = lon2_rad - lon1_rad
    a = math.sin(dlat / 2)**2 + math.cos(lat1_rad) * math.cos(lat2_rad) * math.sin(dlon / 2)**2
    c = 2 * math.atan2(math.sqrt(a), math.sqrt(1 - a))

    distance = R * c
    return distance

def search_by_business_name(searcher, analyzer, query_string, N):
    """Searches for businesses by their name and provides star distribution for each result."""
    start_time = time.time()
=======
    """
    Calculates the Haversine distance between two latitude/longitude points.
    """
    R = 6371  # Earth radius in kilometers
    lat1_rad, lon1_rad = math.radians(lat1), math.radians(lon1)
    lat2_rad, lon2_rad = math.radians(lat2), math.radians(lon2)

    dlat = lat2_rad - lat1_rad
    dlon = lon2_rad - lon1_rad
    a = math.sin(dlat / 2)**2 + math.cos(lat1_rad) * math.cos(lat2_rad) * math.sin(dlon / 2)**2
    c = 2 * math.atan2(math.sqrt(a), math.sqrt(1 - a))

    distance = R * c
    return distance

def search_by_business_name(searcher, analyzer, query_string, N):
    """
    Searches for businesses by their name and provides star distribution for each result.
    Custom scoring is applied based on star ratings and review count.
    """
    start_time = time.time()

    # Execute keyword search for business name
>>>>>>> 5730a836
    query = QueryParser("name", analyzer).parse(query_string)

    # Retrieve ALL matching documents first (set a high max limit)
    max_results = max(50, 2 * N)  # Set this high to ensure all matching docs are retrieved
    hits = searcher.search(query, max_results)
    end_time = time.time()

    print(f"\nQuery took {end_time - start_time:.4f} seconds")

    results = []
    seen_business_ids = set()  # To track unique business IDs

    for hit in hits.scoreDocs:
        doc = searcher.doc(hit.doc)
        business_id = doc.get("business_id")
        
        # Skip if this business_id has already been seen
        if business_id in seen_business_ids:
            continue

        name = doc.get("name") or "N/A"
        stars = float(doc.get("stars") or "0")  # Convert stars to float
        review_count = int(doc.get("review_count") or "0")  # Convert review count to int
        score = hit.score

        # Custom scoring logic: combine keyword relevance (default Lucene score) with stars and review count
        if review_count == 0:  # Avoid dividing by zero
            review_count = 1

        # Adjust score based on stars and review count, with scaling factors
        adjusted_score = score * (1 + (stars / 5.0)) * (1 + (review_count / 100.0))

        result = {
            "business_id": business_id,
            "name": name,
            "stars": stars,
            "review_count": review_count,
            "score": adjusted_score  # Use custom adjusted score
        }
        results.append(result)

        # Mark this business_id as seen to avoid duplicates
        seen_business_ids.add(business_id)

    # Sort results by the adjusted score in descending order
    results.sort(key=lambda x: x['score'], reverse=True)

    # Return only the top N results after filtering
    return results[:N]

def search_by_review_text_with_business(searcher, analyzer, query_string, N):
<<<<<<< HEAD
    """Searches for reviews by keywords in the review text and retrieves associated business names."""
    start_time = time.time()
=======
    """
    Searches for reviews by keywords in the review text and retrieves associated business names.
    Custom scoring is applied based on keyword relevance, usefulness, coolness, funniness, and business ratings.
    """
    start_time = time.time()

    # Retrieve all matching documents (using a large value for maxResults)
>>>>>>> 5730a836
    query = QueryParser("review_text", analyzer).parse(query_string)
    max_results = max(1000, 2 * N)  # Retrieve all potential matches
    hits = searcher.search(query, max_results)
    end_time = time.time()

    print(f"\nQuery took {end_time - start_time:.4f} seconds")

    # Separate results with and without valid business names
    results_with_business_name = []
    results_without_business_name = []
    
    # Keep track of unique reviews by their review_id
    seen_review_ids = set()

    # Define weights for useful, cool, and funny votes
    useful_weight = 1.0
    cool_weight = 0.5
    funny_weight = 0.2

    for hit in hits.scoreDocs:
        doc = searcher.doc(hit.doc)
        review_id = doc.get("review_id")  # Assuming review_id is unique for each review
        business_id = doc.get("business_id")
        
        # Skip duplicates based on review_id
        if review_id in seen_review_ids:
            continue
        
        review_text = doc.get("review_text") or "N/A"
        useful = int(doc.get("useful") or "0")  # Convert useful to int
        cool = int(doc.get("cool") or "0")  # Convert cool to int
        funny = int(doc.get("funny") or "0")  # Convert funny to int
        score = hit.score  # Lucene's keyword relevance score

        # Use TermQuery to exactly match the business_id field
        business_query = TermQuery(Term("business_id", business_id))
        business_hits = searcher.search(business_query, 1)

        business_name = "N/A"
        stars = 0.0  # Default stars for businesses without a rating

        # Fetch business name and rating if the business exists in the index
        if business_hits.totalHits.value > 0:
            business_doc = searcher.doc(business_hits.scoreDocs[0].doc)
            business_name = business_doc.get("name") or "N/A"
            stars = float(business_doc.get("stars") or "0")

        # Custom scoring:
        # Adjust the score based on usefulness, coolness, funniness, and business star rating
        adjusted_score = score * (
            1 + (useful * useful_weight / 10.0) + (cool * cool_weight / 10.0) + (funny * funny_weight / 10.0)
        ) * (1 + stars / 5.0)

        result = {
            "business_id": business_id,
            "review_id": review_id,  # Adding review_id to track unique results
            "name": business_name,
            "review_text": review_text,
            "useful": useful,
            "cool": cool,
            "funny": funny,
            "stars": stars,
            "score": adjusted_score  # Use custom adjusted score
        }

        # Separate reviews with valid business names
        if business_name != "N/A":
            results_with_business_name.append(result)
        else:
            results_without_business_name.append(result)

        # Add the review_id to the seen set to prevent duplicates
        seen_review_ids.add(review_id)

    # Combine prioritized results (with business name first)
    prioritized_results = results_with_business_name + results_without_business_name

    # Sort by the adjusted score in descending order
    prioritized_results.sort(key=lambda x: x['score'], reverse=True)

    # Return only the top N results after filtering
    return prioritized_results[:N]

def geospatial_search(searcher, lat_min, lat_max, lon_min, lon_max, N):
<<<<<<< HEAD
    """Searches for businesses within a given geospatial bounding box."""
    start_time = time.time()
=======
    """
    Searches for businesses within a given geospatial bounding box and provides star distribution and address information.
    Custom scoring is applied based on proximity to the center, stars, and review count.
    """
    start_time = time.time() 
    
    # Define the center of the bounding box
    center_lat = (lat_min + lat_max) / 2
    center_lon = (lon_min + lon_max) / 2

    # Construct the geospatial query
>>>>>>> 5730a836
    latitude_query = DoublePoint.newRangeQuery("latitude", lat_min, lat_max)
    longitude_query = DoublePoint.newRangeQuery("longitude", lon_min, lon_max)

    boolean_query = BooleanQuery.Builder()
    boolean_query.add(latitude_query, BooleanClause.Occur.MUST)
    boolean_query.add(longitude_query, BooleanClause.Occur.MUST)
    query = boolean_query.build()

    # Retrieve all matching documents (use a large number for maxResults to allow for custom scoring)
    max_results = 1000  # Retrieve all matches within the bounding box
    hits = searcher.search(query, max_results)
    end_time = time.time()

    print(f"\nQuery took {end_time - start_time:.4f} seconds")

    results = []

    for hit in hits.scoreDocs:
        doc = searcher.doc(hit.doc)
        business_id = doc.get("business_id")
        name = doc.get("name") or "N/A"
        address = doc.get("address") or "N/A"
        postal_code = doc.get("postal_code") or "N/A"
        latitude = float(doc.get("latitude"))
        longitude = float(doc.get("longitude"))
        stars = float(doc.get("stars") or "0")
        review_count = int(doc.get("review_count") or "0")

        # Calculate distance to the center of the bounding box
        distance_to_center = calculate_distance(center_lat, center_lon, latitude, longitude)

        # Custom scoring formula
        if distance_to_center == 0:
            distance_to_center = 0.001  # Avoid division by zero

        adjusted_score = (1 / distance_to_center) * (1 + stars / 5.0) * (1 + review_count / 100.0)

        result = {
            "business_id": business_id,
            "name": name,
            "address": address,
            "postal_code": postal_code,
            "stars": stars,
            "review_count": review_count,
            "distance_to_center": distance_to_center,
            "score": adjusted_score
        }
        results.append(result)

    # Sort results by the adjusted score in descending order
    results.sort(key=lambda x: x['score'], reverse=True)

    # Return the top N results
    return results[:N]

def print_search_results(hits, searcher, search_type):
<<<<<<< HEAD
    """Prints search results in a more informative manner, including star distribution."""
    if not hits:
        print("No results found.")
        return
    
=======
    """
    Prints search results in a more informative manner, including star distribution and other details.
    """
>>>>>>> 5730a836
    print("\nResults:")
    
    for result in hits:
        print(f"Business ID: {result['business_id']}")
        print(f"Name: {result['name']}")
        
        if search_type == "business" or search_type == "geospatial":
            print(f"Stars: {result['stars']}")
            print(f"Review Count: {result['review_count']}")
        
        if search_type == "review":
            print(f"Review Text: {result['review_text']}")
            print(f"Useful: {result['useful']}, Funny: {result['funny']}, Cool: {result['cool']}")
        
        if search_type == "geospatial":
            print(f"Address: {result['address']}, Postal Code: {result['postal_code']}")
            print(f"Distance to Center: {result['distance_to_center']:.2f} km")
        
<<<<<<< HEAD
        print(f"Score: {result['score']:.4f}")
=======
        # Print adjusted score for geospatial and review searches
        print(f"Adjusted Score: {result.get('score', result['score']):.10f}")
>>>>>>> 5730a836
        print("-" * 40)

def terminal_ui(searcher, analyzer):
    """Terminal UI for selecting the type of search and interacting with the search engine."""
    while True:
        print("\nSearch Options:")
        print("1. Search by Business Name")
        print("2. Search by Review Text")
        print("3. Geospatial Search (Bounding Box)")
        print("4. Exit")
        choice = input("Enter the type of search you want (1-4): ").strip()
    
        if not choice.isdigit() or not (1 <= int(choice) <= 4):
            print("Invalid choice. Please enter a number between 1 and 4.")
            continue

        choice = int(choice)

        if choice == 4:
            print("Exiting...")
            break

        while True:
            try:
                N = int(input("Enter the number of results you want (N): "))
                if N <= 0:
                    print("Number of results must be a positive integer. Please try again.")
                    continue  # Prompt again for a positive integer
                break  # Exit the loop if N is valid
            except ValueError:
                print("Invalid input. Please enter a positive integer for the number of results.")
                # continue is not necessary here; it will loop back automatically

        if choice == 1:
            business_name = input("Enter the business name: ").strip()
            if len(business_name) == 0:
                print("Business name cannot be empty. Please enter a valid business name.")
                continue
            elif len(business_name) < 3:
                print("Business name is too short. Please enter at least 3 characters.")
                continue
            hits = search_by_business_name(searcher, analyzer, business_name, N)
            print_search_results(hits, searcher, "business") if hits else print("No results found for this business name.")
            
            
        elif choice == 2:
            review_text = input("Enter the review text: ").strip()
            if len(review_text) == 0:
                print("Review text cannot be empty. Please enter valid text.")
                continue
            elif len(review_text) < 3:
                print("Review text is too short. Please enter at least 3 characters.")
                continue
            hits = search_by_review_text_with_business(searcher, analyzer, review_text, N)
            print_search_results(hits, searcher, "review") if hits else print("No reviews found matching this text.")

        elif choice == 3:
            try:
                lat_min = float(input("Enter minimum latitude: "))
                lat_max = float(input("Enter maximum latitude: "))
                lon_min = float(input("Enter minimum longitude: "))
                lon_max = float(input("Enter maximum longitude: "))
                if lat_min > lat_max:
                    print("Minimum latitude cannot be greater than maximum latitude.")
                    continue
                if lon_min > lon_max:
                    print("Minimum longitude cannot be greater than maximum longitude.")
                    continue
                hits = geospatial_search(searcher, lat_min, lat_max, lon_min, lon_max, N)
                print_search_results(hits, searcher, "geospatial") if hits else print("No businesses found within this bounding box.")
            except ValueError:
                    print("Invalid input for latitude or longitude. Please try again.")
            except Exception as e:
                print(f"Error during search: {e}")
        


if __name__ == "__main__":
    # Define the path to the index directory
    index_directory = "./index"

    # Open the index directory
    analyzer = StandardAnalyzer()
    searcher = IndexSearcher(DirectoryReader.open(FSDirectory.open(Paths.get(index_directory))))

    # Start the terminal UI for searching
    terminal_ui(searcher, analyzer)<|MERGE_RESOLUTION|>--- conflicted
+++ resolved
@@ -1,10 +1,6 @@
 import lucene
 import time
 import math
-<<<<<<< HEAD
-from collections import defaultdict
-=======
->>>>>>> 5730a836
 from org.apache.lucene.store import FSDirectory
 from org.apache.lucene.index import DirectoryReader, Term
 from org.apache.lucene.analysis.standard import StandardAnalyzer
@@ -17,7 +13,6 @@
 lucene.initVM(vmargs=['-Djava.awt.headless=true'])
 
 def calculate_distance(lat1, lon1, lat2, lon2):
-<<<<<<< HEAD
     """
     Calculates the Haversine distance between two latitude/longitude points.
     """
@@ -34,25 +29,6 @@
     return distance
 
 def search_by_business_name(searcher, analyzer, query_string, N):
-    """Searches for businesses by their name and provides star distribution for each result."""
-    start_time = time.time()
-=======
-    """
-    Calculates the Haversine distance between two latitude/longitude points.
-    """
-    R = 6371  # Earth radius in kilometers
-    lat1_rad, lon1_rad = math.radians(lat1), math.radians(lon1)
-    lat2_rad, lon2_rad = math.radians(lat2), math.radians(lon2)
-
-    dlat = lat2_rad - lat1_rad
-    dlon = lon2_rad - lon1_rad
-    a = math.sin(dlat / 2)**2 + math.cos(lat1_rad) * math.cos(lat2_rad) * math.sin(dlon / 2)**2
-    c = 2 * math.atan2(math.sqrt(a), math.sqrt(1 - a))
-
-    distance = R * c
-    return distance
-
-def search_by_business_name(searcher, analyzer, query_string, N):
     """
     Searches for businesses by their name and provides star distribution for each result.
     Custom scoring is applied based on star ratings and review count.
@@ -60,7 +36,6 @@
     start_time = time.time()
 
     # Execute keyword search for business name
->>>>>>> 5730a836
     query = QueryParser("name", analyzer).parse(query_string)
 
     # Retrieve ALL matching documents first (set a high max limit)
@@ -112,10 +87,6 @@
     return results[:N]
 
 def search_by_review_text_with_business(searcher, analyzer, query_string, N):
-<<<<<<< HEAD
-    """Searches for reviews by keywords in the review text and retrieves associated business names."""
-    start_time = time.time()
-=======
     """
     Searches for reviews by keywords in the review text and retrieves associated business names.
     Custom scoring is applied based on keyword relevance, usefulness, coolness, funniness, and business ratings.
@@ -123,7 +94,6 @@
     start_time = time.time()
 
     # Retrieve all matching documents (using a large value for maxResults)
->>>>>>> 5730a836
     query = QueryParser("review_text", analyzer).parse(query_string)
     max_results = max(1000, 2 * N)  # Retrieve all potential matches
     hits = searcher.search(query, max_results)
@@ -208,10 +178,6 @@
     return prioritized_results[:N]
 
 def geospatial_search(searcher, lat_min, lat_max, lon_min, lon_max, N):
-<<<<<<< HEAD
-    """Searches for businesses within a given geospatial bounding box."""
-    start_time = time.time()
-=======
     """
     Searches for businesses within a given geospatial bounding box and provides star distribution and address information.
     Custom scoring is applied based on proximity to the center, stars, and review count.
@@ -223,7 +189,6 @@
     center_lon = (lon_min + lon_max) / 2
 
     # Construct the geospatial query
->>>>>>> 5730a836
     latitude_query = DoublePoint.newRangeQuery("latitude", lat_min, lat_max)
     longitude_query = DoublePoint.newRangeQuery("longitude", lon_min, lon_max)
 
@@ -280,17 +245,13 @@
     return results[:N]
 
 def print_search_results(hits, searcher, search_type):
-<<<<<<< HEAD
-    """Prints search results in a more informative manner, including star distribution."""
+    """
+    Prints search results in a more informative manner, including star distribution and other details.
+    """
     if not hits:
         print("No results found.")
         return
-    
-=======
-    """
-    Prints search results in a more informative manner, including star distribution and other details.
-    """
->>>>>>> 5730a836
+   
     print("\nResults:")
     
     for result in hits:
@@ -309,12 +270,8 @@
             print(f"Address: {result['address']}, Postal Code: {result['postal_code']}")
             print(f"Distance to Center: {result['distance_to_center']:.2f} km")
         
-<<<<<<< HEAD
-        print(f"Score: {result['score']:.4f}")
-=======
         # Print adjusted score for geospatial and review searches
         print(f"Adjusted Score: {result.get('score', result['score']):.10f}")
->>>>>>> 5730a836
         print("-" * 40)
 
 def terminal_ui(searcher, analyzer):
